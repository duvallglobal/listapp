--- conflicted
+++ resolved
@@ -1,156 +1,131 @@
-version: '3.8'
+  version: '3.8'
 
-<<<<<<< HEAD
-services:
-=======
-# Defines the services (containers) that make up your application
-services:
-  # The Nginx service acts as a reverse proxy and entry point to your app
->>>>>>> 3c2984c5
-  nginx:
-    build:
-      context: ./nginx
-      dockerfile: Dockerfile
-    ports:
-      - "80:80"      # Exposes port 80 for HTTP traffic
-      - "443:443"    # Exposes port 443 for HTTPS traffic
-    volumes:
-      - ./nginx/nginx.conf:/etc/nginx/nginx.conf # Mounts the main Nginx config
-      - ./nginx/conf.d:/etc/nginx/conf.d         # Mounts site-specific configs
-    depends_on:
-      - api
-      - frontend
-    networks:
-      - pi_network
+  # Defines the services (containers) that make up your application
+  services:
+    # The Nginx service acts as a reverse proxy and entry point to your app
+    nginx:
+      build:
+        context: ./nginx
+        dockerfile: Dockerfile
+      ports:
+        - "80:80"      # Exposes port 80 for HTTP traffic
+        - "443:443"    # Exposes port 443 for HTTPS traffic
+      volumes:
+        - ./nginx/nginx.conf:/etc/nginx/nginx.conf # Mounts the main Nginx config
+        - ./nginx/conf.d:/etc/nginx/conf.d         # Mounts site-specific configs
+      depends_on:
+        - api
+        - frontend
+      networks:
+        - pi_network
 
-  # The Frontend service (React/Vite)
-  frontend:
-    build:
-<<<<<<< HEAD
-      context: . 
-      dockerfile: Dockerfile
-    ports:
-      - "5173:5173" 
-    volumes:
-      - .:/app 
-    environment:
-=======
-      context: . # Assumes Dockerfile is in the root directory
-      dockerfile: Dockerfile
-    ports:
-      - "5173:5173" # Exposes Vite's default port for direct access in dev
-    volumes:
-      - .:/app # Mounts the entire project directory for hot-reloading
-    environment:
-      # These variables are passed to your Vite app
->>>>>>> 3c2984c5
-      - VITE_API_URL=http://localhost/api # The public URL to the backend (via Nginx)
-      - VITE_SUPABASE_URL=${SUPABASE_URL}
-      - VITE_SUPABASE_ANON_KEY=${SUPABASE_ANON_KEY}
-    depends_on:
-      - api
-    networks:
-      - pi_network
+    # The Frontend service (React/Vite)
+    frontend:
+      build:
+        context: . # Assumes Dockerfile is in the root directory
+        dockerfile: Dockerfile
+      ports:
+        - "5173:5173" # Exposes Vite's default port for direct access in dev
+      volumes:
+        - .:/app # Mounts the entire project directory for hot-reloading
+      environment:
+        # These variables are passed to your Vite app
+        - VITE_API_URL=http://localhost/api # The public URL to the backend (via Nginx)
+        - VITE_SUPABASE_URL=${SUPABASE_URL}
+        - VITE_SUPABASE_ANON_KEY=${SUPABASE_ANON_KEY}
+      depends_on:
+        - api
+      networks:
+        - pi_network
 
-<<<<<<< HEAD
-  api:
-    build:
-      context: ./api 
-      dockerfile: Dockerfile
-    ports:
-      - "8000:8000" 
-    volumes:
-      - ./api:/app 
-=======
-  # The API service (Python/FastAPI Backend)
-  api:
-    build:
-      context: ./api # Path to your backend code and Dockerfile
-      dockerfile: Dockerfile
-    ports:
-      - "8000:8000" # Exposes the API port for direct testing
-    volumes:
-      - ./api:/app # Mounts the backend source code for hot-reloading
->>>>>>> 3c2984c5
-    environment:
-      # API Keys for AI and other services
-      - GOOGLE_VISION_API_KEY=${GOOGLE_VISION_API_KEY}
-      - OPENAI_API_KEY=${OPENAI_API_KEY}
-      - EBAY_APP_ID=${EBAY_APP_ID}
-      # Database connection URL
-      - DATABASE_URL=postgresql://${POSTGRES_USER}:${POSTGRES_PASSWORD}@db:5432/${POSTGRES_DB}
-      # Redis connection URL
-      - REDIS_URL=redis://redis:6379
-      # Stripe Credentials
-      - STRIPE_SECRET_KEY=${STRIPE_SECRET_KEY}
-      - STRIPE_WEBHOOK_SECRET=${STRIPE_WEBHOOK_SECRET}
-      # Supabase Credentials
-      - SUPABASE_URL=${SUPABASE_URL}
-      - SUPABASE_SERVICE_KEY=${SUPABASE_SERVICE_KEY}
-    depends_on:
-      - db
-      - redis
-    networks:
-      - pi_network
+    # The API service (Python/FastAPI Backend)
+    api:
+      build:
+        context: ./api # Path to your backend code and Dockerfile
+        dockerfile: Dockerfile
+      ports:
+        - "8000:8000" # Exposes the API port for direct testing
+      volumes:
+        - ./api:/app # Mounts the backend source code for hot-reloading
+      environment:
+        # API Keys for AI and other services
+        - GOOGLE_VISION_API_KEY=${GOOGLE_VISION_API_KEY}
+        - OPENAI_API_KEY=${OPENAI_API_KEY}
+        - EBAY_APP_ID=${EBAY_APP_ID}
+        # Database connection URL
+        - DATABASE_URL=postgresql://${POSTGRES_USER}:${POSTGRES_PASSWORD}@db:5432/${POSTGRES_DB}
+        # Redis connection URL
+        - REDIS_URL=redis://redis:6379
+        # Stripe Credentials
+        - STRIPE_SECRET_KEY=${STRIPE_SECRET_KEY}
+        - STRIPE_WEBHOOK_SECRET=${STRIPE_WEBHOOK_SECRET}
+        # Supabase Credentials
+        - SUPABASE_URL=${SUPABASE_URL}
+        - SUPABASE_SERVICE_KEY=${SUPABASE_SERVICE_KEY}
+      depends_on:
+        - db
+        - redis
+      networks:
+        - pi_network
 
-  # n8n service for workflow automation
-  n8n:
-    image: n8nio/n8n
-    restart: unless-stopped
-    ports:
-      - "5678:5678"
-    environment:
-      - N8N_BASIC_AUTH_ACTIVE=true
-      - N8N_BASIC_AUTH_USER=${N8N_USER}
-      - N8N_BASIC_AUTH_PASSWORD=${N8N_PASSWORD}
-      # Using Postgres for more robust data storage for n8n
-      - DB_TYPE=postgresdb
-      - DB_POSTGRESDB_HOST=db
-      - DB_POSTGRESDB_PORT=5432
-      - DB_POSTGRESDB_DATABASE=${POSTGRES_DB_N8N} # Use a separate DB for n8n
-      - DB_POSTGRESDB_USER=${POSTGRES_USER}
-      - DB_POSTGRESDB_PASSWORD=${POSTGRES_PASSWORD}
-    volumes:
-      - n8n_data:/home/node/.n8n # Persists n8n data and workflows
-    depends_on:
-      - db
-    networks:
-      - pi_network
+    # n8n service for workflow automation
+    n8n:
+      image: n8nio/n8n
+      restart: unless-stopped
+      ports:
+        - "5678:5678"
+      environment:
+        - N8N_BASIC_AUTH_ACTIVE=true
+        - N8N_BASIC_AUTH_USER=${N8N_USER}
+        - N8N_BASIC_AUTH_PASSWORD=${N8N_PASSWORD}
+        # Using Postgres for more robust data storage for n8n
+        - DB_TYPE=postgresdb
+        - DB_POSTGRESDB_HOST=db
+        - DB_POSTGRESDB_PORT=5432
+        - DB_POSTGRESDB_DATABASE=${POSTGRES_DB_N8N} # Use a separate DB for n8n
+        - DB_POSTGRESDB_USER=${POSTGRES_USER}
+        - DB_POSTGRESDB_PASSWORD=${POSTGRES_PASSWORD}
+      volumes:
+        - n8n_data:/home/node/.n8n # Persists n8n data and workflows
+      depends_on:
+        - db
+      networks:
+        - pi_network
 
-  # Database service (PostgreSQL)
-  db:
-    image: postgres:14-alpine
-    restart: unless-stopped
-    ports:
-      - "5432:5432" # Exposes the database port to the host for debugging
-    volumes:
-      - postgres_data:/var/lib/postgresql/data # Persists database data
-      - ./db/init.sql:/docker-entrypoint-initdb.d/init.sql # Runs initialization script
-    environment:
-      - POSTGRES_USER=${POSTGRES_USER}
-      - POSTGRES_PASSWORD=${POSTGRES_PASSWORD}
-      - POSTGRES_DB=${POSTGRES_DB} # Main DB for your API
-    networks:
-      - pi_network
+    # Database service (PostgreSQL)
+    db:
+      image: postgres:14-alpine
+      restart: unless-stopped
+      ports:
+        - "5432:5432" # Exposes the database port to the host for debugging
+      volumes:
+        - postgres_data:/var/lib/postgresql/data # Persists database data
+        - ./db/init.sql:/docker-entrypoint-initdb.d/init.sql # Runs initialization script
+      environment:
+        - POSTGRES_USER=${POSTGRES_USER}
+        - POSTGRES_PASSWORD=${POSTGRES_PASSWORD}
+        - POSTGRES_DB=${POSTGRES_DB} # Main DB for your API
+      networks:
+        - pi_network
 
-  # Caching service (Redis)
-  redis:
-    image: redis:alpine
-    restart: unless-stopped
-    ports:
-      - "6379:6379" # Exposes Redis port to the host for debugging
-    volumes:
-      - redis_data:/data # Persists Redis data
-    networks:
-      - pi_network
+    # Caching service (Redis)
+    redis:
+      image: redis:alpine
+      restart: unless-stopped
+      ports:
+        - "6379:6379" # Exposes Redis port to the host for debugging
+      volumes:
+        - redis_data:/data # Persists Redis data
+      networks:
+        - pi_network
 
-# Defines the network that allows containers to communicate with each other
-networks:
-  pi_network:
-    driver: bridge
+  # Defines the network that allows containers to communicate with each other
+  networks:
+    pi_network:
+      driver: bridge
 
-# Defines named volumes for data persistence
-volumes:
-  postgres_data:
-  redis_data:
-  n8n_data:+  # Defines named volumes for data persistence
+  volumes:
+    postgres_data:
+    redis_data:
+    n8n_data: